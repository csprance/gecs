## World[br]
## Represents the game world in the [_ECS] framework, managing all [Entity]s and [System]s.[br]
##
## The World class handles the addition and removal of [Entity]s and [System]s, and orchestrates the processing of [Entity]s through [System]s each frame.[br]
## The World class also maintains an index mapping of components to entities for efficient querying.[br]
@icon('res://addons/gecs/assets/world.svg')
class_name World
extends Node

## Emitted when an entity is added
signal entity_added(entity: Entity)
## Emitted when an entity is removed
signal entity_removed(entity: Entity)
## Emitted when a system is added
signal system_added(system: System)
## Emitted when a system is removed
signal system_removed(system: System)

## Where are all the [Entity] nodes placed in the scene tree?
@export var entity_nodes_root: NodePath
## Where are all the [System] nodes placed in the scene tree?
@export var system_nodes_root: NodePath

## All the [Entity]s in the world.
var entities: Array[Entity] = []
## All the [System]s in the world.
var systems: Array[System]  = []
## All the systems by group
var systems_by_group: Dictionary = {}
## [Component] to [Entity] Index - This stores entities by component for efficient querying.
var component_entity_index: Dictionary = {}

## The private query builder. Otherwise it creates new each time and doesn't clean itself
var _q: QueryBuilder
## The [QueryBuilder] instance for this world used to build and execute queries
var query: QueryBuilder:
	get:
		if _q == null:
			_q = QueryBuilder.new(self)
		return _q.clear()

## Called when the World node is ready.[br]
## Adds [Entity]s and [System]s from the scene tree to the [World].
func _ready() -> void:
	# Add entities from the scene tree
	var _entities = find_children('*', "Entity") as Array[Entity]
	add_entities(_entities)
	Loggie.msg('_ready Added Entities from Scene Tree: ', _entities).domain('ecs').debug()

	# Add systems from scene tree
	var _systems  = find_children('*', "System") as Array[System]
	add_systems(_systems)
	Loggie.msg('_ready Added Systems from Scene Tree: ', _systems).domain('ecs').debug()

## Called every frame by the [method _ECS.process] to process [System]s.[br]
## [param delta] The time elapsed since the last frame.
<<<<<<< HEAD
## [param group] The string for the group we should run. If empty runs all
func process(delta: float, group: String='' ) -> void:
	if group == '':
		for system in systems:
			query.clear()
			system._handle(delta)
	else:
		if systems_by_group.has(group):
			for system in systems_by_group[group]:
				query.clear()
				system._handle(delta)
=======
func process(delta: float) -> void:
	for system in systems:
		system._handle(
			delta
		)
>>>>>>> 2a7857d7

## Adds a single [Entity] to the world.[br]
## [param entity] The [Entity] to add.[br]
## [b]Example:[/b]
##    [codeblock] world.add_entity(player_entity)[/codeblock]
func add_entity(entity: Entity) -> void:
	if not entity.is_inside_tree():
		get_node(entity_nodes_root).add_child(entity)
	# Update index
	Loggie.msg('add_entity Adding Entity to World: ', entity).domain('ecs').debug()
	entities.append(entity)
	entity_added.emit(entity)
	for component_key in entity.components.keys():
		_add_entity_to_index(entity, component_key)

	# Connect to entity signals for components so we can track global component state
	entity.component_added.connect(_on_entity_component_added)
	entity.component_removed.connect(_on_entity_component_removed)

## Adds multiple entities to the world.
##
## @param _entities An array of entities to add.
##
## [b]Example:[/b]
##      [codeblock]world.add_entities([player_entity, enemy_entity])[/codeblock]
func add_entities(_entities: Array):
	for _entity in _entities:
		add_entity(_entity)

## Adds a single system to the world.
##
## @param system The system to add.
##
## [b]Example:[/b]
##      [codeblock]world.add_system(movement_system)[/codeblock]
func add_system(system: System) -> void:
	if not system.is_inside_tree():
		get_node(system_nodes_root).add_child(system)
	Loggie.msg('add_system Adding System: ', system).domain('ecs').debug()
	systems.append(system)
	if not systems_by_group.has(system.group):
		systems_by_group[system.group] = []
	systems_by_group[system.group].push_back(system)
	system_added.emit(system)

## Adds multiple systems to the world.
##
## @param _systems An array of systems to add.
##
## [b]Example:[/b]
##      [codeblock]world.add_systems([movement_system, render_system])[/codeblock]
func add_systems(_systems: Array):
	for _system in _systems:
		add_system(_system)

## Removes an [Entity] from the world.[br]
## [param entity] The [Entity] to remove.[br]
## [b]Example:[/b]
##      [codeblock]world.remove_entity(player_entity)[/codeblock]
func remove_entity(entity) -> void:
	Loggie.msg('remove_entity Removing Entity: ', entity).domain('ecs').debug()
	entities.erase(entity)
	# Update index
	for component_key in entity.components.keys():
		_remove_entity_from_index(entity, component_key)

	entity = entity as Entity
	entity_removed.emit(entity)
	entity.component_added.disconnect(_on_entity_component_added)
	entity.component_removed.disconnect(_on_entity_component_removed)
	entity.on_destroy()
	entity.queue_free()

## Removes a [System] from the world.[br]
## [param system] The [System] to remove.[br]
## [b]Example:[/b]
##      [codeblock]world.remove_system(movement_system)[/codeblock]
func remove_system(system) -> void:
	Loggie.msg('remove_system Removing System: ', system).domain('ecs').debug()
	systems.erase(system)
	systems_by_group[system.group].erase(system)
	system_removed.emit(system)
	# Update index
	system.queue_free()

## Maps a [Component] to its [member Resource.resource_path].[br]
## [param x] The [Component] to map.[br]
## [param returns] The resource path of the component.
func map_resource_path(x) -> String:
	return x.resource_path


## Executes a query to retrieve entities based on component criteria.[br]
## [param all_components] - [Component]s that [Entity]s must have all of.[br]
## [param any_components] - [Component]s that [Entity]s must have at least one of.[br]
## [param exclude_components] - [Component]s that [Entity]s must not have.[br]
## [param returns] An [Array] of [Entity]s that match the query.
func _query(all_components = [], any_components = [], exclude_components = []) -> Array:
	# if they're all empty return an empty array
	if all_components.size() == 0 and any_components.size() == 0 and exclude_components.size() == 0:
		return []

	var result: Array              =  []
	var initialized                := false
	var _all_components: Array     =  all_components.map(map_resource_path)
	var _any_components: Array     =  any_components.map(map_resource_path)
	var _exclude_components: Array =  exclude_components.map(map_resource_path)

	# Include entities that have all components in _all_components
	if _all_components.size() > 0:
		var first_component_entities = component_entity_index.get(_all_components[0], [])
		result = first_component_entities.duplicate()
		for i in range(1, _all_components.size()):
			var component_key: String   = _all_components[i]
			var entities_with_component = component_entity_index.get(component_key, [])
			result = _intersect_entity_arrays(result, entities_with_component)
		initialized = true

	# Include entities that have any components in any_components
	if _any_components.size() > 0:
		var any_result: Array = []
		for component_key in _any_components:
			var entities_with_component = component_entity_index.get(component_key, [])
			any_result = _union_entity_arrays(any_result, entities_with_component)
		if initialized:
			result = _intersect_entity_arrays(result, any_result)
		else:
			result = any_result.duplicate()
			initialized = true

	if not initialized:
		# If no components specified, return all entities
		result = entities.duplicate()

	# Exclude entities that have components in exclude_components
	for component_key in _exclude_components:
		var entities_with_component = component_entity_index.get(component_key, [])
		result = _difference_entity_arrays(result, entities_with_component)

	#Loggie.debug('Query Result: ', result)
	return result


# Helper functions for array operations

## Intersects two arrays of entities.[br]
## @param array1 The first array.[br]
## @param array2 The second array.[br]
## @return Array The intersection of the two arrays.
func _intersect_entity_arrays(array1, array2) -> Array:
	var result: Array = []
	for entity in array1:
		if array2.has(entity):
			result.append(entity)
	return result

## Unions two arrays of entities.[br]
## @param array1 The first array.[br]
## @param array2 The second array.[br]
## @return Array The union of the two arrays.
func _union_entity_arrays(array1, array2) -> Array:
	var result = array1.duplicate()
	for entity in array2:
		if not result.has(entity):
			result.append(entity)
	return result

## Differences two arrays of entities.[br]
## @param array1 The first array.[br]
## @param array2 The second array.[br]
## @return Array The difference of the two arrays (entities in array1 not in array2).
func _difference_entity_arrays(array1, array2) -> Array:
	var result: Array = []
	for entity in array1:
		if not array2.has(entity):
			result.append(entity)
	return result


# Index Management Functions

## Adds an entity to the component index.[br]
## @param entity The entity to index.[br]
## @param component_key The component's resource path.
func _add_entity_to_index(entity: Entity, component_key: String) -> void:
	if not component_entity_index.has(component_key):
		component_entity_index[component_key] = []
	var entity_list = component_entity_index[component_key]
	if not entity_list.has(entity):
		entity_list.append(entity)

## Removes an entity from the component index.[br]
## @param entity The entity to remove.[br]
## @param component_key The component's resource path.
func _remove_entity_from_index(entity, component_key: String) -> void:
	if component_entity_index.has(component_key):
		var entity_list: Array = component_entity_index[component_key]
		entity_list.erase(entity)
		if entity_list.size() == 0:
			component_entity_index.erase(component_key)


# Signal Callbacks

## [signal Entity.component_added] Callback when a component is added to an entity.[br]
## @param entity The entity that had a component added.[br]
## @param component_key The resource path of the added component.
func _on_entity_component_added(entity, component_key: String) -> void:
	_add_entity_to_index(entity, component_key)

## [signal Entity.component_removed] Callback when a component is removed from an entity.[br]
## @param entity The entity that had a component removed.[br]
## @param component_key The resource path of the removed component.
func _on_entity_component_removed(entity, component_key: String) -> void:
	_remove_entity_from_index(entity, component_key)<|MERGE_RESOLUTION|>--- conflicted
+++ resolved
@@ -54,25 +54,16 @@
 
 ## Called every frame by the [method _ECS.process] to process [System]s.[br]
 ## [param delta] The time elapsed since the last frame.
-<<<<<<< HEAD
+
 ## [param group] The string for the group we should run. If empty runs all
 func process(delta: float, group: String='' ) -> void:
 	if group == '':
 		for system in systems:
-			query.clear()
 			system._handle(delta)
 	else:
 		if systems_by_group.has(group):
 			for system in systems_by_group[group]:
-				query.clear()
 				system._handle(delta)
-=======
-func process(delta: float) -> void:
-	for system in systems:
-		system._handle(
-			delta
-		)
->>>>>>> 2a7857d7
 
 ## Adds a single [Entity] to the world.[br]
 ## [param entity] The [Entity] to add.[br]
