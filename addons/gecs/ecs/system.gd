--- conflicted
+++ resolved
@@ -68,11 +68,7 @@
 var paused := false
 
 ## Logger for system debugging and tracing
-<<<<<<< HEAD
 var systemLogger := GECSLogger.new().domain("System")
-## Data for debugger and profiling
-=======
-var systemLogger = GECSLogger.new().domain("System")
 ## Data for debugger and profiling - you can add ANY arbitrary data here when ECS.debug is enabled
 ## All keys and values will automatically appear in the GECS debugger tab
 ## Example:
@@ -80,7 +76,6 @@
 ##       lastRunData["my_counter"] = 123
 ##       lastRunData["player_stats"] = {"health": 100, "mana": 50}
 ##       lastRunData["events"] = ["event1", "event2"]
->>>>>>> 47dbfc57
 var lastRunData := {}
 
 ## Reference to the world this system belongs to (set by World.add_system)
@@ -91,13 +86,6 @@
 		return _world.query if _world else ECS.world.query
 ## Cached query to avoid recreating it every frame (lazily initialized)
 var _query_cache: QueryBuilder = null
-<<<<<<< HEAD
-## Cached subsystems to avoid recreating them every frame (lazily initialized)
-var _subsystems_cache: Array[Array] = []
-## Cached component resource paths from iterate() for batch mode (lazily initialized)
-var _component_paths: Array[String] = []
-=======
->>>>>>> 47dbfc57
 
 #endregion Public Variables
 
@@ -251,68 +239,6 @@
 		lastRunData["execution_time_ms"] = execution_time_ms
 
 
-<<<<<<< HEAD
-## Execution path for subsystems
-func _run_subsystems(delta: float) -> void:
-	# Lazy initialize subsystems cache
-	if _subsystems_cache.is_empty():
-		_subsystems_cache = sub_systems()
-
-	# Execute each subsystem
-	var subsystem_index := 0
-	for subsystem_tuple in _subsystems_cache:
-		var subsystem_query := subsystem_tuple[0] as QueryBuilder
-		var subsystem_callable := subsystem_tuple[1] as Callable
-
-		# Get matching archetypes and process them
-		var matching_archetypes := subsystem_query.archetypes()
-		var iterate_comps := subsystem_query._iterate_components
-		var total_entity_count := 0
-
-		# Process each archetype separately for cache locality
-		for archetype in matching_archetypes:
-			if archetype.entities.is_empty():
-				continue
-
-			total_entity_count += archetype.entities.size()
-
-			var components: Array[Array] = []
-			# Gather component columns if iterate() was called
-			if not iterate_comps.is_empty():
-				for comp_type in iterate_comps:
-					var comp_path: String = comp_type.resource_path if comp_type is Script else comp_type.get_script().resource_path
-					components.append(archetype.get_column(comp_path))
-
-			# Call with archetype data
-			subsystem_callable.call(archetype.entities, components, delta)
-
-		if ECS.debug:
-			lastRunData[subsystem_index] = {
-				"subsystem_index": subsystem_index,
-				"entity_count": total_entity_count
-			}
-		subsystem_index += 1
-
-
-## Unified execution path for main system query
-func _run_process(delta: float) -> void:
-	# Lazy initialize query cache
-	if not _query_cache:
-		_query_cache = query()
-
-	# Lazy initialize component paths from iterate()
-	if _component_paths.is_empty():
-		var iterate_comps := _query_cache._iterate_components
-		# Cache component resource paths in iteration order (if iterate() was called)
-		for comp_type in iterate_comps:
-			var comp_path: String = comp_type.resource_path if comp_type is Script else comp_type.get_script().resource_path
-			_component_paths.append(comp_path)
-
-	# Get matching archetypes directly (zero-copy, cache-friendly)
-	var matching_archetypes := _query_cache.archetypes()
-	var iterate_comps := _query_cache._iterate_components
-	var has_entities := false
-=======
 ## UNIFIED execution function for both main systems and subsystems
 ## This ensures consistent behavior and entity processing logic
 ## Subsystems and main systems execute IDENTICALLY - no special behavior
@@ -328,14 +254,13 @@
 	# Cache component resource paths in iteration order (if iterate() was called)
 	if not iterate_comps.is_empty():
 		for comp_type in iterate_comps:
-			var comp_path = comp_type.resource_path if comp_type is Script else comp_type.get_script().resource_path
+			var comp_path: String = comp_type.resource_path if comp_type is Script else comp_type.get_script().resource_path
 			component_paths.append(comp_path)
 
-	# IMPORTANT: Query archetypes FRESH each time to see changes from previous subsystems
-	# Cache invalidation (in world.gd) ensures we see current archetype state after component changes
-	var matching_archetypes = query_builder.archetypes()
-	var has_entities = false
->>>>>>> 47dbfc57
+	# Get matching archetypes directly (zero-copy, cache-friendly)
+	var matching_archetypes := _query_cache.archetypes()
+	var iterate_comps := _query_cache._iterate_components
+	var has_entities := false
 	var total_entity_count := 0
 
 	# Check if we have any entities at all
@@ -371,23 +296,16 @@
 	# If we process per-archetype and entities move archetypes during processing,
 	# they could be processed twice. By taking a snapshot of entity IDs first,
 	# we ensure each entity is processed exactly once even if it changes archetypes.
-	var processed_entity_ids: Dictionary = {}  # entity_id -> true
+	var processed_entity_ids: Dictionary = {} # entity_id -> true
 
 	# Iterate each archetype separately for cache locality
 	for arch in matching_archetypes:
-<<<<<<< HEAD
-		var arch_entities := arch.entities
-=======
-		var arch_entities = arch.entities.duplicate()  # Snapshot to prevent modification during iteration
->>>>>>> 47dbfc57
+		var arch_entities := arch.entities.duplicate() # Snapshot to prevent modification during iteration
 
 		# Skip empty archetypes (we only call with actual entities)
 		if arch_entities.is_empty():
 			continue
 
-<<<<<<< HEAD
-		var components: Array[Array] = []
-=======
 		# Filter out already-processed entities (prevents double-processing when archetypes change)
 		var unprocessed_entities: Array[Entity] = []
 		for entity in arch_entities:
@@ -400,8 +318,7 @@
 		if unprocessed_entities.is_empty():
 			continue
 
-		var components = []
->>>>>>> 47dbfc57
+		var components: Array[Array] = []
 
 		# Gather component columns if iterate() was called
 		# NOTE: We need to rebuild component arrays for only the unprocessed entities
